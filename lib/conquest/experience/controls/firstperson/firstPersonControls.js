--- conflicted
+++ resolved
@@ -8,14 +8,7 @@
 	update(delta) {
 	}
 
-<<<<<<< HEAD
-// ctxMenuFn 
-function contextmenu(event) {
-	event.preventDefault();
-}
-=======
 	destroy() {
 	};
->>>>>>> be8959fd
 
 };