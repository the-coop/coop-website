--- conflicted
+++ resolved
@@ -5,15 +5,8 @@
     const { focusTarget, cameraTween } = window.CONQUEST.VIEW;
 
     if (focusTarget) {
-<<<<<<< HEAD
-        // Move camera and update its rotation when the focus animation plays.
-        if(window.CONQUEST.VIEW.cameraTween) {
-            cameraTween.update();
-        }
-=======
         // Move camera and update its rotation.
         if (cameraTween) cameraTween.update();
->>>>>>> 26d6c36b
         
         // Create a vector towards the focus target.
         const focusTargetVector = new THREE.Vector3(0, 0, 0);
