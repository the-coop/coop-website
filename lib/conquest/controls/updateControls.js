--- conflicted
+++ resolved
@@ -1,13 +1,9 @@
 import * as THREE from 'three';
 
 export default function updateControls() {
-<<<<<<< HEAD
-    const { controls, focusTarget, sateliteSphere } = window.CONQUEST;
-=======
     const { controls, sateliteSphere, earthRadius } = window.CONQUEST;
     const { focusTarget, cameraTween } = window.CONQUEST.VIEW;
 
->>>>>>> f52083b4
     if (focusTarget) {
         // Move camera and update its rotation.
         cameraTween.update();
