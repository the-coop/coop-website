--- conflicted
+++ resolved
@@ -238,22 +238,6 @@
 
   }
 
-<<<<<<< HEAD
-=======
-  /* idk what home is i didn't delete it but this and hero-container idk what they're here for hehe xd  */
-  .home {
-    display: flex;
-    flex-direction: column;
-    justify-content: space-between;
-    flex-wrap: wrap;
-  }
-
-  .hero-container {
-    flex-wrap: wrap;
-    flex-direction: column;
-  }
-
->>>>>>> 32fb4fbf
   .login-prompt-container {
     justify-content: center;
     align-items: center;
@@ -313,23 +297,12 @@
   }
   
 
-<<<<<<< HEAD
   .actions {
     display: flex;
     /* margin-top: 3rem; */
     justify-content: space-between;
   }
 
-  .actions .button {
-    display: inline-flex;
-    flex: calc(50% - .5em) 0 0;
-    box-sizing: border-box;
-=======
-  .conquest-menu-container {
-    flex: 100%;
->>>>>>> 32fb4fbf
-  }
-
 
   .home-worldview {
     opacity: .125;
