--- conflicted
+++ resolved
@@ -1,11 +1,7 @@
 <template ref="layout">
   <div :class="['default', page].join(' ')">
-<<<<<<< HEAD
     
     <div class="header slide-down">
-=======
-    <div class="header">
->>>>>>> 32fb4fbf
 
       <nav class="navigation additional-navigation">
         <a href="/conquest/world" class="nav-link" @click.native="closeMenu">
